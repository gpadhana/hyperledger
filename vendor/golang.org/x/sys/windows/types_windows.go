--- conflicted
+++ resolved
@@ -938,13 +938,8 @@
 type ProcThreadAttributeList struct{}
 
 type ProcThreadAttributeListContainer struct {
-<<<<<<< HEAD
-	data            *ProcThreadAttributeList
-	heapAllocations []uintptr
-=======
 	data     *ProcThreadAttributeList
 	pointers []unsafe.Pointer
->>>>>>> b9adb433
 }
 
 type ProcessInformation struct {
