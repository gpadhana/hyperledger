--- conflicted
+++ resolved
@@ -1068,13 +1068,8 @@
 
 		}
 
-<<<<<<< HEAD
-}
-if len(envs) != 0 {
-=======
 	}
 	if len(envs) != 0 {
->>>>>>> f1e4f94d
 		block := c.CreateBlock(envs)
 		c.writeBlock(block)
 	}
@@ -1123,13 +1118,9 @@
 
 	pr := c.Node.PendingReconfigurations
 
-<<<<<<< HEAD
-	c.Node.PendingReconfigurations = nil
-=======
 	if len(pr) == 0 {
 		pr = append(pr, []*msgs.Reconfiguration{nil})
 	}
->>>>>>> f1e4f94d
 
 	data, err := proto.Marshal(&msgs.NetworkState{
 		Config:                  networkConfig,
@@ -1159,11 +1150,7 @@
 
 	}
 
-<<<<<<< HEAD
-	return networkStates, pr[0], nil
-=======
 	return networkStates, nil, nil
->>>>>>> f1e4f94d
 
 }
 
