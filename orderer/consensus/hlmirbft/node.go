--- conflicted
+++ resolved
@@ -45,13 +45,8 @@
 	ReqStoreDir string
 
 	CheckpointSeqNo         uint64                  //JIRA FLY2-66
-<<<<<<< HEAD
-	PendingReconfigurations []*msgs.Reconfiguration //JIRA FLY2-66
-
-=======
 	PendingReconfigurations [][]*msgs.Reconfiguration //JIRA FLY2-66 : modified for FLY2-103 review comments
 	
->>>>>>> cd616041
 	LastCommittedSeqNo uint64 //JIRA FLY2-48 - proposed changes: To track the last committed sequence number
 
 	ReqStore *reqstore.Store //JIRA FLY2-48 - Stores the request store instance of mirbft node. This for getting Request object using request #.
